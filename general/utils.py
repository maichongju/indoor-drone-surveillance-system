--- conflicted
+++ resolved
@@ -407,9 +407,7 @@
     >>> round_up(6, 5)
     10
     """
-<<<<<<< HEAD
     return round_num * math.ceil(n / round_num)
-=======
 
 
 def create_file(path: str, content: str | None = None):
@@ -448,5 +446,4 @@
     ip = re.findall(r'[0-9]+(?:\.[0-9]+){3}', string)
     if len(ip) == 0:
         return ''
-    return ip[0]
->>>>>>> 70ccdc11
+    return ip[0]