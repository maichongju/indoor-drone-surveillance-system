--- conflicted
+++ resolved
@@ -367,16 +367,12 @@
         y_axis = GDirection.WEST
     elif p2.y < p1.y:
         y_axis = GDirection.EAST
-<<<<<<< HEAD
 
     return (x_axis, y_axis)
 
 
 def ensure_folder_exist(path: str):
     Path(path).mkdir(parents=True, exist_ok=True)
-=======
-        
-    return (x_axis, y_axis)
 
 def get_yaw_from_axis_direction(axis_direction: AxisDirection) -> float:
     """Get the yaw from the axis direction
@@ -406,5 +402,3 @@
     >>> round_up(6, 5)
     10
     """
-    return math.ceil(n / round_num) * round_num
->>>>>>> 279303d6
